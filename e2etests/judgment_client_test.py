"""
Sanity checks for judgment client functionality
"""

import os
from judgeval.judgment_client import JudgmentClient
from judgeval.data import Example
from judgeval.scorers import JudgmentScorer
from judgeval.constants import APIScorer
from judgeval.judges import TogetherJudge
from judgeval.playground import CustomFaithfulnessMetric
from judgeval.data.datasets.dataset import EvalDataset
from dotenv import load_dotenv
import random
import string
<<<<<<< HEAD

from judgeval.scorers.prompt_scorer import ClassifierScorer
=======
>>>>>>> 82b011c8

load_dotenv()

def get_client():
    return JudgmentClient(judgment_api_key=os.getenv("JUDGMENT_API_KEY"))

def get_ui_client():
    return JudgmentClient(judgment_api_key=os.getenv("UI_JUDGMENT_API_KEY"))

def test_dataset(client: JudgmentClient):
    dataset: EvalDataset = client.create_dataset()
    dataset.add_example(Example(input="input 1", actual_output="output 1"))

    client.push_dataset(alias="test_dataset_5", dataset=dataset, overwrite=False)
    
    # PULL
    dataset = client.pull_dataset(alias="test_dataset_5")
    print(dataset)

def test_run_eval(client: JudgmentClient):

    example1 = Example(
        input="What if these shoes don't fit?",
        actual_output="We offer a 30-day full refund at no extra cost.",
        retrieval_context=["All customers are eligible for a 30 day full refund at no extra cost."],
        trace_id="2231abe3-e7e0-4909-8ab7-b4ab60b645c6"
    )

    example2 = Example(
        input="How do I reset my password?",
        actual_output="You can reset your password by clicking on 'Forgot Password' at the login screen.",
        expected_output="You can reset your password by clicking on 'Forgot Password' at the login screen.",
        name="Password Reset",
        context=["User Account"],
        retrieval_context=["Password reset instructions"],
        tools_called=["authentication"],
        expected_tools=["authentication"],
        additional_metadata={"difficulty": "medium"}
    )

    scorer = JudgmentScorer(threshold=0.5, score_type=APIScorer.FAITHFULNESS)
    scorer2 = JudgmentScorer(threshold=0.5, score_type=APIScorer.HALLUCINATION)
    c_scorer = CustomFaithfulnessMetric(threshold=0.6)

    PROJECT_NAME = "test_project_JOSEPH"
    EVAL_RUN_NAME = "yomadude"
    
    _ = client.run_evaluation(
        examples=[example1, example2],
        scorers=[scorer, c_scorer],
        model="QWEN",
        metadata={"batch": "test"},
        project_name=PROJECT_NAME,
        eval_run_name=EVAL_RUN_NAME,
        log_results=True,
        override=True,
    )

    results = client.pull_eval(project_name=PROJECT_NAME, eval_run_name=EVAL_RUN_NAME)
    # print(f"Evaluation results for {EVAL_RUN_NAME} from database:", results)

def test_override_eval(client: JudgmentClient):
    example1 = Example(
        input="What if these shoes don't fit?",
        actual_output="We offer a 30-day full refund at no extra cost.",
        retrieval_context=["All customers are eligible for a 30 day full refund at no extra cost."],
        trace_id="2231abe3-e7e0-4909-8ab7-b4ab60b645c6"
    )
    
    scorer = JudgmentScorer(threshold=0.5, score_type=APIScorer.FAITHFULNESS)

    PROJECT_NAME = "test_eval_run_naming_collisions"
    EVAL_RUN_NAME = ''.join(random.choices(string.ascii_letters + string.digits, k=12))

    # First run should succeed
    client.run_evaluation(
        examples=[example1],
        scorers=[scorer],
        model="QWEN",
        metadata={"batch": "test"},
        project_name=PROJECT_NAME,
        eval_run_name=EVAL_RUN_NAME,
        log_results=True,
        override=False,
    )
    
    # Second run with log_results=False should succeed
    client.run_evaluation(
        examples=[example1],
        scorers=[scorer],
        model="QWEN",
        metadata={"batch": "test"},
        project_name=PROJECT_NAME,
        eval_run_name=EVAL_RUN_NAME,
        log_results=False,
        override=False,
    )
    
    # Third run with override=True should succeed
    try:
        client.run_evaluation(
            examples=[example1],
            scorers=[scorer],
            model="QWEN",
            metadata={"batch": "test"},
            project_name=PROJECT_NAME,
            eval_run_name=EVAL_RUN_NAME,
            log_results=True,
            override=True,
        )
    except ValueError as e:
        print(f"Unexpected error in override run: {e}")
        raise
    
    # Final non-override run should fail
    try:
        client.run_evaluation(
            examples=[example1],
            scorers=[scorer],
            model="QWEN",
            metadata={"batch": "test"},
            project_name=PROJECT_NAME,
            eval_run_name=EVAL_RUN_NAME,
            log_results=True,
            override=False,
        )
        raise AssertionError("Expected ValueError was not raised")
    except ValueError as e:
        if "already exists" not in str(e):
            raise
        print(f"Successfully caught expected error: {e}")
    
    

def test_evaluate_dataset(client: JudgmentClient):

    example1 = Example(
        input="What if these shoes don't fit?",
        actual_output="We offer a 30-day full refund at no extra cost.",
        retrieval_context=["All customers are eligible for a 30 day full refund at no extra cost."],
        trace_id="2231abe3-e7e0-4909-8ab7-b4ab60b645c6"
    )

    example2 = Example(
        input="How do I reset my password?",
        actual_output="You can reset your password by clicking on 'Forgot Password' at the login screen.",
        expected_output="You can reset your password by clicking on 'Forgot Password' at the login screen.",
        name="Password Reset",
        context=["User Account"],
        retrieval_context=["Password reset instructions"],
        tools_called=["authentication"],
        expected_tools=["authentication"],
        additional_metadata={"difficulty": "medium"}
    )

    dataset = EvalDataset(examples=[example1, example2])
    res = client.evaluate_dataset(
        dataset=dataset,
        scorers=[JudgmentScorer(threshold=0.5, score_type=APIScorer.FAITHFULNESS)],
        model="QWEN",
        metadata={"batch": "test"},
    )

    print(res)
    
def test_classifier_scorer(client: JudgmentClient):
    # Modifying a classifier scorer
    # TODO: Some of the field names are not consistent between regular scorers and classifier scorers
    # Make some methods private
    classifier_scorer = client.fetch_classifier_scorer("tonescorer-72gl")
    print(f"{classifier_scorer=}")
    
    # TODO: Does ClassifierScorer actually use build_measure_prompt, enforce_prompt_format, etc.
    # TODO: Ik PromptScorer uses it, but I don't think we need to redefine it in ClassifierScorer
    
    # Creating a classifier scorer from SDK
    classifier_scorer_custom = ClassifierScorer(
        name="Test Classifier Scorer",
        threshold=0.5,
        conversation=[],
        options={}
    )
    
    classifier_scorer_custom.update_conversation(conversation=[{"role": "user", "content": "What is the capital of France?"}])
    classifier_scorer_custom.update_options(options={"yes": 1, "no": 0})
    
    slug = client.push_classifier_scorer(scorer=classifier_scorer_custom)
    
    classifier_scorer_custom = client.fetch_classifier_scorer(slug=slug)
    print(f"{classifier_scorer_custom=}")
    
    # faithfulness_scorer = JudgmentScorer(threshold=0.5, score_type=APIScorer.FAITHFULNESS)
    
    # example1 = Example(
    #     input="What if these shoes don't fit?",
    #     actual_output="We offer a 30-day full refund at no extra cost, you would have known that if you read the website stupid!",
    #     retrieval_context=["All customers are eligible for a 30 day full refund at no extra cost."],
    # )
    
    # res = client.run_evaluation(
    #     examples=[example1],
    #     scorers=[classifier_scorer, faithfulness_scorer],
    #     model="QWEN",
    # )
    # print(res)
    
    # Pushing a classifier scorer (from SDK)

if __name__ == "__main__":
    # Test client functionality
    client = get_client()
    ui_client = get_ui_client()
    print("Client initialized successfully")
    print("*" * 40)

    # print("Testing dataset creation, pushing, and pulling")
    # test_dataset(ui_client)
    # print("Dataset creation, pushing, and pulling successful")
    # print("*" * 40)
    
    # print("Testing evaluation run")
    # test_run_eval(ui_client)
    # print("Evaluation run successful")
    # print("*" * 40)
    
    print("Testing evaluation run override")
    test_override_eval(client)
    print("Evaluation run override successful")
    print("*" * 40)
    
    print("Testing evaluation run override")
    test_override_eval(client)
    print("Evaluation run override successful")
    print("*" * 40)
    
    print("Testing dataset evaluation")
    test_evaluate_dataset(ui_client)
    print("Dataset evaluation successful")
    print("*" * 40)
    # print("*" * 40)
    
    print("Testing classifier scorer")
    test_classifier_scorer(ui_client)
    print("Classifier scorer test successful")
    print("*" * 40)

    print("All tests passed successfully")<|MERGE_RESOLUTION|>--- conflicted
+++ resolved
@@ -13,11 +13,8 @@
 from dotenv import load_dotenv
 import random
 import string
-<<<<<<< HEAD
 
 from judgeval.scorers.prompt_scorer import ClassifierScorer
-=======
->>>>>>> 82b011c8
 
 load_dotenv()
 
