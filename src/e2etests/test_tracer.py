# Standard library imports
import os
import time
import asyncio
from typing import List

# Third-party imports
from openai import OpenAI
from together import Together
from anthropic import Anthropic
import pytest

# Local imports
from judgeval.common.tracer import Tracer, wrap, TraceClient, TraceManagerClient
from judgeval.constants import APIScorer
from judgeval.scorers import FaithfulnessScorer, AnswerRelevancyScorer

# Initialize the tracer and clients
judgment = Tracer(api_key=os.getenv("JUDGMENT_API_KEY"))
openai_client = wrap(OpenAI())
anthropic_client = wrap(Anthropic())

@judgment.observe(span_type="tool")
@pytest.mark.asyncio
async def make_upper(input: str) -> str:
    """Convert input to uppercase and evaluate using judgment API.
    
    Args:
        input: The input string to convert
    Returns:
        The uppercase version of the input string
    """
    output = input.upper()
    
    judgment.get_current_trace().async_evaluate(
        scorers=[FaithfulnessScorer(threshold=0.5)],
        input="What if these shoes don't fit?",
        actual_output="We offer a 30-day full refund at no extra cost.",
        retrieval_context=["All customers are eligible for a 30 day full refund at no extra cost."],
        expected_output="We offer a 30-day full refund at no extra cost.",
        expected_tools=["refund"],
        model="gpt-4o-mini",
        log_results=True
    )

    return output

@judgment.observe(span_type="tool")
@pytest.mark.asyncio
async def make_lower(input):
    output = input.lower()
    
    judgment.get_current_trace().async_evaluate(
        scorers=[AnswerRelevancyScorer(threshold=0.5)],
        input="How do I reset my password?",
        actual_output="You can reset your password by clicking on 'Forgot Password' at the login screen.",
        expected_output="You can reset your password by clicking on 'Forgot Password' at the login screen.",
        context=["User Account"],
        retrieval_context=["Password reset instructions"],
        tools_called=["authentication"],
        expected_tools=["authentication"],
        additional_metadata={"difficulty": "medium"},
        model="gpt-4o-mini",
        log_results=True
    )
    return output

@judgment.observe(span_type="llm")
def llm_call(input):
    time.sleep(1.3)
    return "We have a 30 day full refund policy on shoes."

@judgment.observe(span_type="tool")
@pytest.mark.asyncio
async def answer_user_question(input):
    output = llm_call(input)
    judgment.get_current_trace().async_evaluate(
        scorers=[AnswerRelevancyScorer(threshold=0.5)],
        input=input,
        actual_output=output,
        retrieval_context=["All customers are eligible for a 30 day full refund at no extra cost."],
        expected_output="We offer a 30-day full refund at no extra cost.",
        model="gpt-4o-mini",
        log_results=True
    )
    return output

@judgment.observe(span_type="tool")
@pytest.mark.asyncio
async def make_poem(input: str) -> str:
    """Generate a poem using both Anthropic and OpenAI APIs.
    
    Args:
        input: The prompt for poem generation
    Returns:
        Combined and lowercase version of both API responses
    """
    try:
        # Using Anthropic API
        anthropic_response = anthropic_client.messages.create(
            model="claude-3-5-sonnet-20241022",
            messages=[{"role": "user", "content": input}],
            max_tokens=30
        )
        anthropic_result = anthropic_response.content[0].text
        
<<<<<<< HEAD
        judgment.get_current_trace().async_evaluate(
=======
        await judgment.get_current_trace().async_evaluate(
>>>>>>> f0e1affa
            scorers=[AnswerRelevancyScorer(threshold=0.5)],
            input=input,
            actual_output=anthropic_result,
            model="gpt-4o-mini",
            log_results=True
        )
        
        # Using OpenAI API
        openai_response = openai_client.chat.completions.create(
            model="gpt-4o-mini",
            messages=[
                {"role": "system", "content": "Make a short sentence with the input."},
                {"role": "user", "content": input}
            ]
        )
        openai_result = openai_response.choices[0].message.content
        return await make_lower(f"{openai_result} {anthropic_result}")
    
    except Exception as e:
        print(f"Error generating poem: {e}")
        return ""

<<<<<<< HEAD
async def test_evaluation_mixed(input):
=======
@pytest.fixture
def trace_manager_client():
    """Fixture to initialize TraceManagerClient."""
    return TraceManagerClient(judgment_api_key=os.getenv("JUDGMENT_API_KEY"))

@pytest.mark.asyncio
async def test_token_counting(trace_manager_client):
    input = "Write a poem about Nissan R32 GTR"
>>>>>>> f0e1affa
    PROJECT_NAME = "TestingPoemBot"
    with judgment.trace("Use-claude-hehexd123", project_name=PROJECT_NAME, overwrite=True) as trace:
        upper = await make_upper(input)
        result = await make_poem(upper)
        await answer_user_question("What if these shoes don't fit?")
        
        # Save trace data and test token counting
        trace_id, trace_data = trace.save()
        
        """Test that token counts are properly aggregated from different LLM API calls."""
        # Verify token counts exist and are properly aggregated
        token_counts = trace_data["token_counts"]
        assert token_counts["prompt_tokens"] > 0, "Prompt tokens should be counted"
        assert token_counts["completion_tokens"] > 0, "Completion tokens should be counted"
        assert token_counts["total_tokens"] > 0, "Total tokens should be counted"
        assert token_counts["total_tokens"] == (
            token_counts["prompt_tokens"] + token_counts["completion_tokens"]
        ), "Total tokens should be equal to the sum of prompt and completion tokens"
        
        # Print token counts for verification
        print("\nToken Count Results:")
        print(f"Prompt Tokens: {token_counts['prompt_tokens']}")
        print(f"Completion Tokens: {token_counts['completion_tokens']}")
        print(f"Total Tokens: {token_counts['total_tokens']}")
        
        trace.print()
        return result

@pytest.mark.asyncio
async def test_trace_delete(trace_manager_client):
    with judgment.trace("TEST_RUN", project_name="TEST", overwrite=True) as trace:
        pass
    trace.save()

    response = trace_manager_client.fetch_trace(trace.trace_id)
    assert response, "No traces found"

    trace_manager_client.delete_trace(trace.trace_id)
    response = trace_manager_client.fetch_trace(trace.trace_id)
    assert not response, "Trace should be deleted"

@pytest.mark.asyncio
async def test_trace_delete_batch(trace_manager_client):
    with judgment.trace("TEST_RUN", project_name="TEST", overwrite=True) as trace:
        pass
    trace.save()

    with judgment.trace("TEST_RUN2", project_name="TEST2", overwrite=True) as trace2:
        pass
    trace2.save()

    response = trace_manager_client.fetch_trace(trace.trace_id)
    assert response, "No traces found"

    response = trace_manager_client.fetch_trace(trace2.trace_id)
    assert response, "No traces found"

    trace_ids = [trace.trace_id, trace2.trace_id]
    response = trace_manager_client.delete_traces(trace_ids)
    assert response, "Delete batch should be successful"

    response = trace_manager_client.fetch_trace(trace.trace_id)
    assert not response, "Trace should be deleted"

    response = trace_manager_client.fetch_trace(trace2.trace_id)
    assert not response, "Trace should be deleted"

@pytest.mark.asyncio
async def run_selected_tests(test_names: list[str]):
    """
    Run only the specified tests by name.
    
    Args:
        test_names (list[str]): List of test function names to run (without 'test_' prefix)
    """

    trace_manager_client = TraceManagerClient(judgment_api_key=os.getenv("JUDGMENT_API_KEY"))
    print("Client initialized successfully")
    print("*" * 40)
    
    test_map = {
        'token_counting': test_token_counting,
        'trace_delete': test_trace_delete,
        'trace_delete_batch': test_trace_delete_batch,
    }

    for test_name in test_names:
        if test_name not in test_map:
            print(f"Warning: Test '{test_name}' not found")
            continue
            
        print(f"Running test: {test_name}")
        await test_map[test_name](trace_manager_client)
        print(f"{test_name} test successful")
        print("*" * 40)

if __name__ == "__main__":
    # Use a more meaningful test input
    asyncio.run(run_selected_tests([
        "token_counting", 
        "trace_delete", 
        "trace_delete_batch"
        ]))<|MERGE_RESOLUTION|>--- conflicted
+++ resolved
@@ -104,11 +104,7 @@
         )
         anthropic_result = anthropic_response.content[0].text
         
-<<<<<<< HEAD
         judgment.get_current_trace().async_evaluate(
-=======
-        await judgment.get_current_trace().async_evaluate(
->>>>>>> f0e1affa
             scorers=[AnswerRelevancyScorer(threshold=0.5)],
             input=input,
             actual_output=anthropic_result,
@@ -131,9 +127,6 @@
         print(f"Error generating poem: {e}")
         return ""
 
-<<<<<<< HEAD
-async def test_evaluation_mixed(input):
-=======
 @pytest.fixture
 def trace_manager_client():
     """Fixture to initialize TraceManagerClient."""
@@ -142,7 +135,7 @@
 @pytest.mark.asyncio
 async def test_token_counting(trace_manager_client):
     input = "Write a poem about Nissan R32 GTR"
->>>>>>> f0e1affa
+
     PROJECT_NAME = "TestingPoemBot"
     with judgment.trace("Use-claude-hehexd123", project_name=PROJECT_NAME, overwrite=True) as trace:
         upper = await make_upper(input)
