import asyncio
import requests
from typing import List, Dict
from datetime import datetime
from fastapi import HTTPException

from judgeval.data import Example
from judgeval.scorers import CustomScorer, JudgmentScorer
from judgeval.scorers.score import (
    ScoringResult,
    a_execute_scoring,
)
from judgeval.constants import (
    JUDGMENT_EVAL_API_URL,
    JUDGMENT_EVAL_LOG_API_URL,
    JudgmentMetric,
)
from judgeval.common.exceptions import JudgmentAPIError
from judgeval.playground import CustomFaithfulnessMetric
from judgeval.judges import TogetherJudge, MixtureOfJudges
from judgeval.evaluation_run import EvaluationRun
from judgeval.common.logger import enable_logging, debug, info, error, example_logging_context


def execute_api_eval(evaluation_run: EvaluationRun) -> List[Dict]:
    """
    Executes an evaluation of a list of `Example`s using one or more `JudgmentScorer`s via the Judgment API.

    Args:
        evaluation_run (EvaluationRun): The evaluation run object containing the examples, scorers, and metadata

    Returns:
        List[Dict]: The results of the evaluation. Each result is a dictionary containing the fields of a `ScoringResult`
                    object. 
    """
    
    try:
        # submit API request to execute evals
        response = requests.post(JUDGMENT_EVAL_API_URL, json=evaluation_run.model_dump())
        response_data = response.json()
    except Exception as e:
        details = response.json().get("detail", "No details provided")
        raise JudgmentAPIError("An error occurred while executing the Judgment API request: " + details)
    # Check if the response status code is not 2XX
    if not response.ok:
        error_message = response_data.get('detail', 'An unknown error occurred.')
        print(f"Error: {error_message=}")
        raise JudgmentAPIError(error_message)
    return response_data


def merge_results(api_results: List[ScoringResult], local_results: List[ScoringResult]) -> List[ScoringResult]:
    """
    When executing scorers that come from both the Judgment API and custom scorers, we're left with
    results for each type of scorer. This function merges the results from the API and local evaluations,
    grouped by example. In particular, we merge the `scorers_data` field of each `ScoringResult` object.

    Args:
        api_results (List[ScoringResult]): The `ScoringResult`s from the API evaluation
        local_results (List[ScoringResult]): The `ScoringResult`s from the local evaluation

    Returns:
        List[ScoringResult]: The merged `ScoringResult`s (updated `scorers_data` field)
    """
    # No merge required
    if not local_results and api_results:
        return api_results
    if not api_results and local_results:
        return local_results

    if len(api_results) != len(local_results):
        # Results should be of same length because each ScoringResult is a 1-1 mapping to an Example
        raise ValueError(f"The number of API and local results do not match: {len(api_results)} vs {len(local_results)}")
    
    # Each ScoringResult in api and local have all the same fields besides `scorers_data`
    for api_result, local_result in zip(api_results, local_results):
        if api_result.input != local_result.input:
            raise ValueError("The API and local results are not aligned.")
        if api_result.actual_output != local_result.actual_output:
            raise ValueError("The API and local results are not aligned.")
        if api_result.expected_output != local_result.expected_output:
            raise ValueError("The API and local results are not aligned.")
        if api_result.context != local_result.context:
            raise ValueError("The API and local results are not aligned.")
        if api_result.retrieval_context != local_result.retrieval_context:
            raise ValueError("The API and local results are not aligned.")
        
        # Merge ScorerData
        api_scorer_data = api_result.scorers_data
        local_scorer_data = local_result.scorers_data
        if api_scorer_data is None and local_scorer_data is not None:
            api_result.scorers_data = local_scorer_data

        if api_scorer_data is not None and local_scorer_data is not None:
            api_result.scorers_data = api_scorer_data + local_scorer_data
    
    return api_results


def run_eval(evaluation_run: EvaluationRun, name: str = "",log_results: bool = False):
    """
    Executes an evaluation of `Example`s using one or more `Scorer`s

    Args:
        evaluation_run (EvaluationRun): Stores example and evaluation together for running
    
        Args: 
            examples (List[Example]): The examples to evaluate
            scorers (List[Union[JudgmentScorer, CustomScorer]]): A list of scorers to use for evaluation
            model (str): The model used as a judge when using LLM as a Judge
            aggregator (Optional[str]): The aggregator to use for evaluation if using Mixture of Judges
            metadata (Optional[Dict[str, Any]]): Additional metadata to include for this evaluation run, e.g. comments, dataset name, purpose, etc.
            judgment_api_key (Optional[str]): The API key for running evaluations on the Judgment API

    Returns:
        List[ScoringResult]: The results of the evaluation. Each result is a dictionary containing the fields of a `ScoringResult` object.
    """
    # Set example IDs if not already set
    debug("Initializing examples with IDs and timestamps")
    for idx, example in enumerate(evaluation_run.examples):
        if example.example_id is None:
            example.example_id = idx
            debug(f"Set example ID {idx} for input: {example.input[:50]}...")
        example.timestamp = datetime.now().strftime("%Y%m%d_%H%M%S")
        with example_logging_context(example.timestamp, example.example_id):
            debug(f"Initialized example {example.example_id}")
            debug(f"Input: {example.input}")
            debug(f"Actual output: {example.actual_output}")
            if example.expected_output:
                debug(f"Expected output: {example.expected_output}")
            if example.context:
                debug(f"Context: {example.context}")
            if example.retrieval_context:
                debug(f"Retrieval context: {example.retrieval_context}")
    
    debug(f"Starting evaluation run with {len(evaluation_run.examples)} examples")
    
    # Group JudgmentScorers and CustomScorers, then evaluate them in parallel
    debug("Grouping scorers by type")
    judgment_scorers: List[JudgmentScorer] = []
    custom_scorers: List[CustomScorer] = []
    for scorer in evaluation_run.scorers:
        if isinstance(scorer, JudgmentScorer):
            judgment_scorers.append(scorer)
            debug(f"Added judgment scorer: {type(scorer).__name__}")
        else:
            custom_scorers.append(scorer)
            debug(f"Added custom scorer: {type(scorer).__name__}")
    
    debug(f"Found {len(judgment_scorers)} judgment scorers and {len(custom_scorers)} custom scorers")
    
    api_results: List[ScoringResult] = []
    local_results: List[ScoringResult] = []
    # Execute evaluation using Judgment API
    if judgment_scorers:
        info("Starting API evaluation")
        debug(f"Creating API evaluation run with {len(judgment_scorers)} scorers")
<<<<<<< HEAD
        api_evaluation_run: EvaluationRun = EvaluationRun(
            name=name,
            examples=evaluation_run.examples,
            scorers=judgment_scorers,
            model=evaluation_run.model,
            aggregator=evaluation_run.aggregator,
            metadata=evaluation_run.metadata,
            judgment_api_key=evaluation_run.judgment_api_key,
            log_results=log_results
        )
=======
        try:
            api_evaluation_run: EvaluationRun = EvaluationRun(
                name=name,
                examples=evaluation_run.examples,
                scorers=judgment_scorers,
                model=evaluation_run.model,
                aggregator=evaluation_run.aggregator,
                metadata=evaluation_run.metadata,
                judgment_api_key=evaluation_run.judgment_api_key,
                log_results=log_results
            )
>>>>>>> ac4ea2ba

            debug("Sending request to Judgment API")
            response_data = execute_api_eval(api_evaluation_run)  # List[Dict] representing ScoringResults
            info(f"Received {len(response_data['results'])} results from API")
        except JudgmentAPIError as e:
            # TODO: Replace with logger.error()
            print(f"An error occurred while executing the Judgment API request: {str(e)}")
            raise JudgmentAPIError(f"An error occurred while executing the Judgment API request: {str(e)}")
        except ValueError as e:
            raise ValueError(f"Please check your EvaluationRun object, one or more fields are invalid: {str(e)}")
        
        # Convert the response data to `ScoringResult` objects
        debug("Processing API results")
        for idx, result in enumerate(response_data["results"]):  
            with example_logging_context(evaluation_run.examples[idx].timestamp, evaluation_run.examples[idx].example_id):
                for scorer in judgment_scorers:
                    debug(f"Processing API result for example {idx} and scorer {scorer.score_type}")
                # filter for key-value pairs that are used to initialize ScoringResult
                # there may be some stuff in here that doesn't belong in ScoringResult
                # TODO: come back and refactor this to have ScoringResult take in **kwargs
                filtered_result = {k: v for k, v in result.items() if k in ScoringResult.__annotations__}
                api_results.append(ScoringResult(**filtered_result))

    # Run local evals
    if custom_scorers:  # List[CustomScorer]
        info("Starting local evaluation")
        for example in evaluation_run.examples:
            with example_logging_context(example.timestamp, example.example_id):
                debug(f"Processing example {example.example_id}: {example.input}")
        
        results: List[ScoringResult] = asyncio.run(
            a_execute_scoring(
                evaluation_run.examples,
                custom_scorers,
                model=evaluation_run.model,
                ignore_errors=True,
                skip_on_missing_params=True,
                show_indicator=True,
                _use_bar_indicator=True,
                throttle_value=0,
                max_concurrent=100,
            )
        )
        local_results = results
        info(f"Local evaluation complete with {len(local_results)} results")
        
        if log_results:
            try:
                res = requests.post(
                    JUDGMENT_EVAL_LOG_API_URL,
                    json={
                        "results": [result.to_dict() for result in local_results],
                        "judgment_api_key": evaluation_run.judgment_api_key,
                        "name": name
                    }
                )
                if not res.ok:
                    response_data = res.json()
                    error_message = response_data.get('detail', 'An unknown error occurred.')
                    error(f"Error {res.status_code}: {error_message}")
                    raise Exception(f"Error {res.status_code}: {error_message}")
            except requests.exceptions.RequestException as e:
                error(f"Request failed while saving Custom Metric Eval results to DB: {str(e)}")
                raise JudgmentAPIError(f"Request failed while saving Custom Metric Eval results to DB: {str(e)}")
            except Exception as e:
                error(f"Failed to save Custom Metric Eval results to DB: {str(e)}")
                raise ValueError(f"Failed to save Custom Metric Eval results to DB: {str(e)}")

    # Aggregate the ScorerData from the API and local evaluations
    debug("Merging API and local results")
    merged_results = merge_results(api_results, local_results)
    info(f"Successfully merged {len(merged_results)} results")
    return merged_results


if __name__ == "__main__":
    from judgeval.common.logger import enable_logging, debug, info
    
    # TODO comeback and delete this, move this to a demo example
    # Eval using a proprietary Judgment Scorer
    from judgeval.judgment_client import JudgmentClient

    example1 = Example(
        input="What if these shoes don't fit?",
        actual_output="We offer a 30-day full refund at no extra cost.",
        retrieval_context=["All customers are eligible for a 30 day full refund at no extra cost."],
    )

    example2 = Example(
        input="How do I reset my password?",
        actual_output="You can reset your password by clicking on 'Forgot Password' at the login screen.",
        expected_output="You can reset your password by clicking on 'Forgot Password' at the login screen.",
        name="Password Reset",
        context=["User Account"],
        retrieval_context=["Password reset instructions"],
        tools_called=["authentication"],
        expected_tools=["authentication"],
        additional_metadata={"difficulty": "medium"}
    )

    scorer = JudgmentScorer(threshold=0.5, score_type=JudgmentMetric.FAITHFULNESS)
    scorer2 = JudgmentScorer(threshold=0.5, score_type=JudgmentMetric.HALLUCINATION)
    model = TogetherJudge()

    # model = MixtureOfJudges()
    c_scorer = CustomFaithfulnessMetric(
        threshold=0.6,
        model=model,
    )

    client = JudgmentClient()

    with enable_logging():
        debug("Starting evaluation")
        response = client.run_evaluation(
            examples=[example1, example2],
            scorers=[c_scorer, scorer],
            model=["QWEN", "MISTRAL_8x7B_INSTRUCT"],
            aggregator='QWEN'
        )
        info("Evaluation complete")
        debug(f"Results: {response}")<|MERGE_RESOLUTION|>--- conflicted
+++ resolved
@@ -155,18 +155,6 @@
     if judgment_scorers:
         info("Starting API evaluation")
         debug(f"Creating API evaluation run with {len(judgment_scorers)} scorers")
-<<<<<<< HEAD
-        api_evaluation_run: EvaluationRun = EvaluationRun(
-            name=name,
-            examples=evaluation_run.examples,
-            scorers=judgment_scorers,
-            model=evaluation_run.model,
-            aggregator=evaluation_run.aggregator,
-            metadata=evaluation_run.metadata,
-            judgment_api_key=evaluation_run.judgment_api_key,
-            log_results=log_results
-        )
-=======
         try:
             api_evaluation_run: EvaluationRun = EvaluationRun(
                 name=name,
@@ -178,7 +166,6 @@
                 judgment_api_key=evaluation_run.judgment_api_key,
                 log_results=log_results
             )
->>>>>>> ac4ea2ba
 
             debug("Sending request to Judgment API")
             response_data = execute_api_eval(api_evaluation_run)  # List[Dict] representing ScoringResults
