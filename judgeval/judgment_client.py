--- conflicted
+++ resolved
@@ -38,13 +38,8 @@
     def run_evaluation(
         self, 
         examples: List[Example],
-<<<<<<< HEAD
         scorers: List[Union[ScorerWrapper, JudgevalScorer]],
-        model: Union[str, List[str]],
-=======
-        scorers: List[Union[JudgmentScorer, CustomScorer]],
         model: Union[str, List[str], judgevalJudge],
->>>>>>> ffdf7eb9
         aggregator: Optional[str] = None,
         metadata: Optional[Dict[str, Any]] = None,
         log_results: bool = False,
