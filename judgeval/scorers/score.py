"""
Infrastructure for executing evaluations of `Example`s using one or more `CustomScorer`s.
"""


import asyncio
import time 
from tqdm.asyncio import tqdm_asyncio
from typing import List, Union, Optional, Callable
from rich.progress import Progress, SpinnerColumn, TextColumn

from judgeval.data import (
    Example, 
    ScoringResult,
    generate_scoring_result,
    create_process_example,
    create_scorer_data,
)
from judgeval.scorers import CustomScorer
from judgeval.scorers.utils import clone_scorers, format_metric_description
from judgeval.common.telemetry import capture_evaluation_run
from judgeval.common.exceptions import MissingTestCaseParamsError
from judgeval.common.logger import example_logging_context, debug, error, warning, info
<<<<<<< HEAD
=======
from judgeval.judges import judgevalJudge
>>>>>>> ac4ea2ba

async def safe_a_score_example(
    scorer: CustomScorer,
    example: Example,
    ignore_errors: bool,
    skip_on_missing_params: bool,
):
    """
    Scoring task function when not using a progress indicator!
    "Safely" scores an `Example` using a `CustomScorer` by gracefully handling any exceptions that may occur.

    Args:
        scorer (CustomScorer): The `CustomScorer` to use for scoring the example.
        example (Example): The `Example` to be scored.
        
        ignore_errors (bool): Whether to ignore errors during the evaluation. 
        If set to false, any error will be raised and stop the evaluation.
        If set to true, the error will be stored in the `error` attribute of the `CustomScorer` and the `success` attribute will be set to False.
        
        skip_on_missing_params (bool): Whether to skip the test case if required parameters are missing. 
    """
    debug(f"Starting safe_a_score_example for example {example.example_id}")
    try:
        await scorer.a_score_example(example, _show_indicator=False)
        info(f"Successfully scored example {example.example_id}")
    except MissingTestCaseParamsError as e:
        if skip_on_missing_params:  # Skip the example if the scorer requires parameters that are missing
            with example_logging_context(example.timestamp, example.example_id):
                warning(f"Skipping example {example.example_id} due to missing parameters")
            scorer.skipped = True
            return
        else:
            if ignore_errors:  # Gracefully handle the error, does not stop the evaluation
                scorer.error = str(e)
                scorer.success = False
                with example_logging_context(example.timestamp, example.example_id):
                    warning(f"Ignoring errors for example {example.example_id}: {str(e)} due to missing parameters")
            else:  # Raise the error and stop the evaluation
                with example_logging_context(example.timestamp, example.example_id):
                    error(f"Stopping example {example.example_id}: {str(e)} due to missing parameters")
                raise
    except TypeError:  # in case a_score_example does not accept _show_indicator
        try:
            await scorer.a_score_example(example)
        except MissingTestCaseParamsError as e:
            if skip_on_missing_params:
                scorer.skipped = True
                with example_logging_context(example.timestamp, example.example_id):
                    warning(f"Skipping example {example.example_id} due to missing parameters")
                return
            else:
                if ignore_errors:
                    scorer.error = str(e)
                    scorer.success = False  
                    with example_logging_context(example.timestamp, example.example_id):
                        warning(f"Ignoring errors for example {example.example_id}: {str(e)} due to missing parameters")
                else:
                    with example_logging_context(example.timestamp, example.example_id):
                        error(f"Stopping example {example.example_id}: {str(e)} due to missing parameters")
                    raise
    except Exception as e:
        if ignore_errors:
            scorer.error = str(e)
            scorer.success = False  # Assuming you want to set success to False
            with example_logging_context(example.timestamp, example.example_id):
                warning(f"Ignoring errors for example {example.example_id}: {str(e)}")
        else:
            with example_logging_context(example.timestamp, example.example_id):
                error(f"Stopping example {example.example_id}: {str(e)}")
            raise


async def score_task(
    task_id: int,
    progress: Progress,
    scorer: CustomScorer,
    example: Example,
    ignore_errors: bool = True,
    skip_on_missing_params: bool = True,
):
    """
    Task function for asynchronously measuring a given example using a custom scorer.

    Args:
        task_id (int): The ID of the task being measured.
        progress (Progress): An instance of the Progress class to track task progress.
        scorer (CustomScorer): An instance of the CustomScorer class used to score the example.
        example (Example): The example to be scored.
        ignore_errors (bool, optional): Whether to ignore errors during scoring. Defaults to True.
        skip_on_missing_params (bool, optional): Whether to skip scoring if there are missing parameters. Defaults to True.

    Raises:
        MissingTestCaseParamsError: If required test case parameters are missing and skip_on_missing_params is False.
        Exception: If an unexpected error occurs and ignore_errors is False.

    Returns:
        None
    """
    while not progress.finished:
        start_time = time.perf_counter()
        
        try:
            await scorer.a_score_example(example, _show_indicator=False)
            finish_text = "Completed"
        except MissingTestCaseParamsError as e:
            if skip_on_missing_params:
                scorer.skipped = True
                with example_logging_context(example.timestamp, example.example_id):
                    debug(f"Skipping example {example.example_id} due to missing parameters")
                return
            else:
                if ignore_errors:
                    scorer.error = str(e)
                    scorer.success = False  # Override success
                    finish_text = "Failed"
                else:
                    with example_logging_context(example.timestamp, example.example_id):
                        error(f"Stopping example {example.example_id}: {str(e)} due to missing parameters")
                    raise
        except TypeError:
            try:
                await scorer.a_score_example(example)
                finish_text = "Completed"
            except MissingTestCaseParamsError as e:
                if skip_on_missing_params:
                    scorer.skipped = True
                    with example_logging_context(example.timestamp, example.example_id):
                        debug(f"Skipping example {example.example_id} due to missing parameters")
                    return
                else:
                    if ignore_errors:
                        scorer.error = str(e)
                        scorer.success = False  # Override success
                        finish_text = "Failed"
                    else:
                        with example_logging_context(example.timestamp, example.example_id):
                            error(f"Stopping example {example.example_id}: {str(e)} due to missing parameters")
                        raise
        except Exception as e:
            if ignore_errors:
                scorer.error = str(e)
                scorer.success = False  # Override success
                finish_text = "Failed"
                with example_logging_context(example.timestamp, example.example_id):
                    warning(f"Ignoring errors for example {example.example_id}: {str(e)}")
            else:
                with example_logging_context(example.timestamp, example.example_id):
                    error(f"Stopping example {example.example_id}: {str(e)}")
                raise

        end_time = time.perf_counter()
        time_taken = format(end_time - start_time, ".2f")
        progress.update(task_id, advance=100)  # Mark task as complete
        progress.update(
            task_id,
            description=f"{progress.tasks[task_id].description} [rgb(25,227,160)]{finish_text}! ({time_taken}s)",
        )
        break


async def score_with_indicator(
    scorers: List[CustomScorer],
    example: Example,
    ignore_errors: bool,
    skip_on_missing_params: bool,
    show_indicator: bool,
):
    """
    Scores an example using a list of custom scorers, optionally displaying a progress indicator.

    Args:
        scorers (List[CustomScorer]): A list of custom scorer objects to evaluate the example.
        example (Example): The example to be scored.
        ignore_errors (bool): If True, errors during scoring will be ignored.
        skip_on_missing_params (bool): If True, scoring will be skipped if required parameters are missing.
        show_indicator (bool): If True, a progress indicator will be displayed during scoring.

    Returns:
        None

    Raises:
        Any exceptions raised by the scoring functions, unless `ignore_errors` is True.
    """
    if show_indicator:
        with Progress(
            SpinnerColumn(style="rgb(106,0,255)"),
            TextColumn("[progress.description]{task.description}"),
            transient=True,
        ) as progress:
            tasks = []
            for scorer in scorers:
                task_id = progress.add_task(
                    description=format_metric_description(
                        scorer, async_mode=True
                    ),
                    total=100,
                )  # Add task to progress bar
                tasks.append(
                    score_task(
                        task_id,
                        progress,
                        scorer,
                        example,
                        ignore_errors,
                        skip_on_missing_params,
                    )  # Create and execute task to score the example with a single scorer
                )
            await asyncio.gather(*tasks)
    else:
        tasks = [
            safe_a_score_example(
                scorer, example, ignore_errors, skip_on_missing_params
            )
            for scorer in scorers
        ]

        await asyncio.gather(*tasks)


async def a_execute_scoring(
    examples: List[Example],
    scorers: List[CustomScorer],
    model: Optional[Union[str, List[str], judgevalJudge]] = None,
    ignore_errors: bool = True,
    skip_on_missing_params: bool = True,
    show_indicator: bool = True,
    throttle_value: int = 0,
    max_concurrent: int = 100,
    verbose_mode: Optional[bool] = None,
    _use_bar_indicator: bool = True,
) -> List[ScoringResult]:
    """
    Executes evaluations of `Example`s asynchronously using one or more `CustomScorer`s.
    Each `Example` will be evaluated by all of the `CustomScorer`s in the `scorers` list.

        examples (List[Example]): A list of `Example` objects to be evaluated.
        scorers (List[CustomScorer]): A list of `CustomScorer` objects to evaluate the examples.
        ignore_errors (bool): Whether to ignore errors during evaluation.
        skip_on_missing_params (bool): Whether to skip evaluation if parameters are missing.
        show_indicator (bool): Whether to show a progress indicator.
        throttle_value (int): The amount of time to wait between starting each task.
        max_concurrent (int): The maximum number of concurrent tasks.
        verbose_mode (Optional[bool]): If set, enables verbose mode for scorers.
        _use_bar_indicator (bool): Whether to use a progress bar indicator.

    Returns:
        List[TestResult]: A list of `TestResult` objects containing the evaluation results.
    """
    semaphore = asyncio.Semaphore(max_concurrent)

    async def execute_with_semaphore(func: Callable, *args, **kwargs):
        async with semaphore:
            return await func(*args, **kwargs)

    if verbose_mode is not None:
        for scorer in scorers:
            scorer.verbose_mode = verbose_mode

    # Add model to scorers 
    for scorer in scorers:
        scorer._add_model(model)

    scoring_results: List[ScoringResult] = [None for _ in examples]
    tasks = []

    if show_indicator and _use_bar_indicator:
        with tqdm_asyncio(
            desc=f"Evaluating {len(examples)} example(s) in parallel",
            unit="Example",
            total=len(examples),
            bar_format="{desc}: |{bar}|{percentage:3.0f}% ({n_fmt}/{total_fmt}) [Time Taken: {elapsed}, {rate_fmt}{postfix}]",
        ) as pbar:
            for i, ex in enumerate(examples):
                with example_logging_context(ex.timestamp, ex.example_id):
                    debug(f"Starting scoring for example {ex.example_id}")
                    debug(f"Input: {ex.input}")
                    debug(f"Using {len(scorers)} scorers")
                    for scorer in scorers:
                        debug(f"Using scorer: {type(scorer).__name__}")
                        if hasattr(scorer, 'threshold'):
                            debug(f"Scorer threshold: {scorer.threshold}")
                        if hasattr(scorer, 'model'):
                            debug(f"Scorer model: {type(scorer.model).__name__}")
                with capture_evaluation_run("Example"):
                    if isinstance(ex, Example):
                        if len(scorers) == 0:
                            pbar.update(1)
                            continue

                        cloned_scorers: List[CustomScorer] = clone_scorers(
                            scorers
                        )
                        task = execute_with_semaphore(
                            func=a_eval_examples_helper,
                            scorers=cloned_scorers,
                            example=ex,
                            scoring_results=scoring_results,
                            score_index=i,
                            ignore_errors=ignore_errors,
                            skip_on_missing_params=skip_on_missing_params,
                            show_indicator=show_indicator,
                            _use_bar_indicator=_use_bar_indicator,
                            pbar=pbar,
                        )
                        tasks.append(asyncio.create_task(task))

                    await asyncio.sleep(throttle_value)
            await asyncio.gather(*tasks)
    else:
        for i, ex in enumerate(examples):
            with capture_evaluation_run("Example"):
                if isinstance(ex, Example):
                    if len(scorers) == 0:
                        continue

                    cloned_scorers: List[CustomScorer] = clone_scorers(
                        scorers
                    )
                    task = execute_with_semaphore(
                        func=a_eval_examples_helper,
                        scorers=cloned_scorers,
                        example=ex,
                        scoring_results=scoring_results,
                        score_index=i,
                        ignore_errors=ignore_errors,
                        skip_on_missing_params=skip_on_missing_params,
                        _use_bar_indicator=_use_bar_indicator,
                        show_indicator=show_indicator,
                    )
                    tasks.append(asyncio.create_task((task)))

                await asyncio.sleep(throttle_value)
        await asyncio.gather(*tasks)
    return scoring_results


async def a_eval_examples_helper(
    scorers: List[CustomScorer],
    example: Example,
    scoring_results: List[ScoringResult],
    score_index: int,
    ignore_errors: bool,
    skip_on_missing_params: bool,
    show_indicator: bool,
    _use_bar_indicator: bool,
    pbar: Optional[tqdm_asyncio] = None,
    ) -> None:
    """
    Evaluate a single example asynchronously using a list of scorers.
    
    Args:
        scorers (List[CustomScorer]): List of CustomScorer objects to evaluate the example.
        example (Example): The example to be evaluated.
        scoring_results (List[TestResult]): List to store the scoring results.
        score_index (int): Index at which the result should be stored in scoring_results.
        ignore_errors (bool): Flag to indicate whether to ignore errors during scoring.
        skip_on_missing_params (bool): Flag to indicate whether to skip scoring if parameters are missing.
        show_indicator (bool): Flag to indicate whether to show a progress indicator.
        _use_bar_indicator (bool): Flag to indicate whether to use a bar indicator for progress.
        pbar (Optional[tqdm_asyncio]): Optional progress bar for tracking progress.
    Returns:
        None
    """
    show_metrics_indicator = show_indicator and not _use_bar_indicator

    for scorer in scorers:
        scorer.skipped = False
        scorer.error = None  # Reset scorer error

    # scoring the Example
    process_example = create_process_example(example)  # Creates process example to track progress
    scoring_start_time = time.perf_counter()
    await score_with_indicator(
        scorers=scorers,
        example=example,
        skip_on_missing_params=skip_on_missing_params,
        ignore_errors=ignore_errors,
        show_indicator=show_metrics_indicator,
    )  # execute the scoring functions of each scorer on the example

    # Now that all the scoring functions of each scorer have executed, we collect 
    # the results and update the process example with the scorer data
    for scorer in scorers:
        # At this point, the scorer has been executed and already contains data.
        if scorer.skipped:
            continue
        
        scorer_data = create_scorer_data(scorer)  # Fetch scorer data from completed scorer evaluation
        process_example.update_scorer_data(scorer_data)  # Update process example with the same scorer data
          
    test_end_time = time.perf_counter()
    run_duration = test_end_time - scoring_start_time
    
    process_example.update_run_duration(run_duration)   # Update process example with execution time duration
    scoring_results[score_index] = generate_scoring_result(process_example)  # Converts the outcomes of the executed test to a TestResult and saves it

    if pbar is not None:
        pbar.update(1)<|MERGE_RESOLUTION|>--- conflicted
+++ resolved
@@ -17,14 +17,11 @@
     create_scorer_data,
 )
 from judgeval.scorers import CustomScorer
-from judgeval.scorers.utils import clone_scorers, format_metric_description
+from judgeval.scorers.utils import clone_scorers, scorer_console_msg
 from judgeval.common.telemetry import capture_evaluation_run
 from judgeval.common.exceptions import MissingTestCaseParamsError
 from judgeval.common.logger import example_logging_context, debug, error, warning, info
-<<<<<<< HEAD
-=======
 from judgeval.judges import judgevalJudge
->>>>>>> ac4ea2ba
 
 async def safe_a_score_example(
     scorer: CustomScorer,
@@ -217,7 +214,7 @@
             tasks = []
             for scorer in scorers:
                 task_id = progress.add_task(
-                    description=format_metric_description(
+                    description=scorer_console_msg(
                         scorer, async_mode=True
                     ),
                     total=100,
