from typing import List, Optional, Dict, Any, Union
from pydantic import BaseModel, field_validator

from judgeval.data import Example
<<<<<<< HEAD
from judgeval.scorers import JudgevalScorer, APIJudgmentScorer
from judgeval.constants import ACCEPTABLE_MODELS
from judgeval.common.logger import debug, error
from judgeval.judges import JudgevalJudge
=======
from judgeval.scorers import CustomScorer, JudgmentScorer
from judgeval.judges import judgevalJudge
from judgeval.constants import ACCEPTABLE_MODELS
from judgeval.common.logger import debug, error

>>>>>>> 7d79222b

class EvaluationRun(BaseModel):
    """
    Stores example and evaluation scorers together for running an eval task
    
    Args: 
        project_name (str): The name of the project the evaluation results belong to
        eval_name (str): A name for this evaluation run
        examples (List[Example]): The examples to evaluate
        scorers (List[Union[JudgmentScorer, CustomScorer]]): A list of scorers to use for evaluation
        model (str): The model used as a judge when using LLM as a Judge
        aggregator (Optional[str]): The aggregator to use for evaluation if using Mixture of Judges
        metadata (Optional[Dict[str, Any]]): Additional metadata to include for this evaluation run, e.g. comments, dataset name, purpose, etc.
        judgment_api_key (Optional[str]): The API key for running evaluations on the Judgment API
    """

    # The user will specify whether they want log_results when they call run_eval
    log_results: bool = False  # NOTE: log_results has to be set first because it is used to validate project_name and eval_name
    project_name: Optional[str] = None
    eval_name: Optional[str] = None
    examples: List[Example]
<<<<<<< HEAD
    scorers: List[Union[APIJudgmentScorer, JudgevalScorer]]
    model: Union[str, List[str], JudgevalJudge]
=======
    scorers: List[Union[JudgmentScorer, CustomScorer]]
    model: Union[str, List[str], judgevalJudge]
>>>>>>> 7d79222b
    aggregator: Optional[str] = None
    metadata: Optional[Dict[str, Any]] = None
    # API Key will be "" until user calls client.run_eval(), then API Key will be set
    judgment_api_key: Optional[str] = ""
    
    def model_dump(self, **kwargs):
        data = super().model_dump(**kwargs)

        data["scorers"] = [
            scorer.to_dict() \
            if hasattr(scorer, "to_dict") else {"score_type": scorer.score_type, "threshold": scorer.threshold}
            for scorer in self.scorers
        ]
        return data

    @field_validator('log_results', mode='before')
    def validate_log_results(cls, v):
        if not isinstance(v, bool):
            raise ValueError(f"log_results must be a boolean. Received {v} of type {type(v)}")
        return v

    @field_validator('project_name')
    def validate_project_name(cls, v, values):
        if values.data.get('log_results', False) and not v:
            debug("No project name provided when log_results is True")
            error("Validation failed: Project name required when logging results")
            raise ValueError("Project name is required when log_results is True. Please include the project_name argument.")
        return v

    @field_validator('eval_name')
    def validate_eval_name(cls, v, values):
        if values.data.get('log_results', False) and not v:
            debug("No eval name provided when log_results is True") 
            error("Validation failed: Eval name required when logging results")
            raise ValueError("Eval name is required when log_results is True. Please include the eval_run_name argument.")
        return v

    @field_validator('examples')
    def validate_examples(cls, v):
        if not v:
            raise ValueError("Examples cannot be empty.")
        for ex in v:
            if not isinstance(ex, Example):
                raise ValueError(f"Invalid type for Example: {type(ex)}")
        return v

    @field_validator('scorers')
    def validate_scorers(cls, v):
        if not v:
            raise ValueError("Scorers cannot be empty.")
        for s in v:
            if not isinstance(s, APIJudgmentScorer) and not isinstance(s, JudgevalScorer):
                raise ValueError(f"Invalid type for Scorer: {type(s)}")
        return v

    @field_validator('model')
    def validate_model(cls, v, values):
        if not v:
            raise ValueError("Model cannot be empty.")
<<<<<<< HEAD
        
        # Check if model is a judgevalJudge
        if isinstance(v, JudgevalJudge):
            # Verify all scorers are JudgevalScorer when using judgevalJudge
            scorers = values.data.get('scorers', [])
            if not all(isinstance(s, JudgevalScorer) for s in scorers):
                raise ValueError("When using a judgevalJudge model, all scorers must be JudgevalScorer type")
            return v
            
=======
        # Check if model is a judgevalJudge
        if isinstance(v, judgevalJudge):
            # Verify all scorers are CustomScorer when using judgevalJudge
            scorers = values.data.get('scorers', [])
            if not all(isinstance(s, CustomScorer) for s in scorers):
                raise ValueError("When using a judgevalJudge model, all scorers must be CustomScorer type")
            return v

>>>>>>> 7d79222b
        # Check if model is string or list of strings
        if isinstance(v, str):
            if v not in ACCEPTABLE_MODELS:
                raise ValueError(f"Model name {v} not recognized.")
            return v
<<<<<<< HEAD
            
=======

>>>>>>> 7d79222b
        if isinstance(v, list):
            if not all(isinstance(m, str) for m in v):
                raise ValueError("When providing a list of models, all elements must be strings")
            for m in v:
                if m not in ACCEPTABLE_MODELS:
                    raise ValueError(f"Model name {m} not recognized.")
            return v
<<<<<<< HEAD
            
        raise ValueError("Model must be one of: string, list of strings, or judgevalJudge instance")
=======
        raise ValueError(f"Model must be one of: string, list of strings, or judgevalJudge instance. Received type {type(v)}.")
>>>>>>> 7d79222b

    @field_validator('aggregator', mode='before')
    def validate_aggregator(cls, v, values):
        model = values.data.get('model')
        if isinstance(model, list) and v is None:
            raise ValueError("Aggregator cannot be empty.")
            
        if isinstance(model, list) and not isinstance(v, str):
            raise ValueError("Aggregator must be a string if provided.")
            
        if v is not None and v not in ACCEPTABLE_MODELS:
            raise ValueError(f"Model name {v} not recognized.")
            
        return v
    
    class Config:
        arbitrary_types_allowed = True<|MERGE_RESOLUTION|>--- conflicted
+++ resolved
@@ -2,18 +2,10 @@
 from pydantic import BaseModel, field_validator
 
 from judgeval.data import Example
-<<<<<<< HEAD
 from judgeval.scorers import JudgevalScorer, APIJudgmentScorer
 from judgeval.constants import ACCEPTABLE_MODELS
 from judgeval.common.logger import debug, error
 from judgeval.judges import JudgevalJudge
-=======
-from judgeval.scorers import CustomScorer, JudgmentScorer
-from judgeval.judges import judgevalJudge
-from judgeval.constants import ACCEPTABLE_MODELS
-from judgeval.common.logger import debug, error
-
->>>>>>> 7d79222b
 
 class EvaluationRun(BaseModel):
     """
@@ -35,13 +27,8 @@
     project_name: Optional[str] = None
     eval_name: Optional[str] = None
     examples: List[Example]
-<<<<<<< HEAD
     scorers: List[Union[APIJudgmentScorer, JudgevalScorer]]
     model: Union[str, List[str], JudgevalJudge]
-=======
-    scorers: List[Union[JudgmentScorer, CustomScorer]]
-    model: Union[str, List[str], judgevalJudge]
->>>>>>> 7d79222b
     aggregator: Optional[str] = None
     metadata: Optional[Dict[str, Any]] = None
     # API Key will be "" until user calls client.run_eval(), then API Key will be set
@@ -101,7 +88,6 @@
     def validate_model(cls, v, values):
         if not v:
             raise ValueError("Model cannot be empty.")
-<<<<<<< HEAD
         
         # Check if model is a judgevalJudge
         if isinstance(v, JudgevalJudge):
@@ -111,26 +97,12 @@
                 raise ValueError("When using a judgevalJudge model, all scorers must be JudgevalScorer type")
             return v
             
-=======
-        # Check if model is a judgevalJudge
-        if isinstance(v, judgevalJudge):
-            # Verify all scorers are CustomScorer when using judgevalJudge
-            scorers = values.data.get('scorers', [])
-            if not all(isinstance(s, CustomScorer) for s in scorers):
-                raise ValueError("When using a judgevalJudge model, all scorers must be CustomScorer type")
-            return v
-
->>>>>>> 7d79222b
         # Check if model is string or list of strings
         if isinstance(v, str):
             if v not in ACCEPTABLE_MODELS:
                 raise ValueError(f"Model name {v} not recognized.")
             return v
-<<<<<<< HEAD
             
-=======
-
->>>>>>> 7d79222b
         if isinstance(v, list):
             if not all(isinstance(m, str) for m in v):
                 raise ValueError("When providing a list of models, all elements must be strings")
@@ -138,12 +110,7 @@
                 if m not in ACCEPTABLE_MODELS:
                     raise ValueError(f"Model name {m} not recognized.")
             return v
-<<<<<<< HEAD
-            
-        raise ValueError("Model must be one of: string, list of strings, or judgevalJudge instance")
-=======
-        raise ValueError(f"Model must be one of: string, list of strings, or judgevalJudge instance. Received type {type(v)}.")
->>>>>>> 7d79222b
+        raise ValueError(f"Model must be one of: string, list of strings, or JudgevalJudge instance. Received type {type(v)}.")
 
     @field_validator('aggregator', mode='before')
     def validate_aggregator(cls, v, values):
